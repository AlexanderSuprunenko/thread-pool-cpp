--- conflicted
+++ resolved
@@ -30,21 +30,19 @@
 
             ASSERT(42 == r.get());
         });
-<<<<<<< HEAD
-=======
 
         try {
             ASSERT(r.get() == 42 && !"should not be called, exception expected");
         } catch (const my_exception &e) {
         }
     });
-    
+
     doTest("post job to threadpool with onStart/onStop", []() {
         std::atomic<int> someValue{0};
         ThreadPoolOptions options;
         options.onStart = [&someValue](){ ++someValue; };
         options.onStop = [&someValue](){ --someValue; };
-        
+
         if (true) {
             ThreadPool pool{options};
 
@@ -62,9 +60,8 @@
             ASSERT(0 < result);
             ASSERT(pool.getWorkerCount() == result);
         }
-        
+
         ASSERT(0 == someValue);
     });
 
->>>>>>> d4918091
 }